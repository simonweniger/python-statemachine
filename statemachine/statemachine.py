<<<<<<< HEAD
from typing import Any, Dict, List, Optional, TYPE_CHECKING  # noqa: F401, I001
=======
# coding: utf-8
import sys
import warnings
from collections import OrderedDict
from typing import Any
from typing import Dict
from typing import List
from typing import Optional
>>>>>>> 43c711dc

from .dispatcher import ObjectConfig
from .dispatcher import resolver_factory
from .event import Event
from .event_data import EventData
from .exceptions import InvalidStateValue
from .exceptions import TransitionNotAllowed
from .factory import StateMachineMetaclass
from .model import Model
from .transition import Transition


if TYPE_CHECKING:
    from .state import State  # noqa: F401


class StateMachine(metaclass=StateMachineMetaclass):

    TransitionNotAllowed = TransitionNotAllowed  # shortcut for handling exceptions

    _events = {}  # type: Dict[Any, Any]
    states = []  # type: List[State]
    states_map = {}  # type: Dict[Any, State]

    def __init__(self, model=None, state_field="state", start_value=None):
        self.model = model if model else Model()
        self.state_field = state_field
        self.start_value = start_value

        initial_transition = Transition(
            None, self._get_initial_state(), event="__initial__"
        )
        self._setup(initial_transition)
        self._activate_initial_state(initial_transition)

    def __repr__(self):
        current_state_id = self.current_state.id if self.current_state else None
        return (
            f"{type(self).__name__}(model={self.model!r}, state_field={self.state_field!r}, "
            f"current_state={current_state_id!r})"
        )

    def _get_initial_state(self):
        current_state_value = (
            self.start_value if self.start_value else self.initial_state.value
        )
<<<<<<< HEAD
        if self.current_state_value is None:

            try:
                initial_state = self.states_map[current_state_value]
            except KeyError as err:
                raise InvalidStateValue(current_state_value) from err
=======
        try:
            return self.states_map[current_state_value]
        except KeyError:
            raise InvalidStateValue(current_state_value)
>>>>>>> 43c711dc

    def _activate_initial_state(self, initial_transition):
        if self.current_state_value is None:
            # send an one-time event `__initial__` to enter the current state.
            # current_state = self.current_state
            initial_transition.before.clear()
            initial_transition.on.clear()
            initial_transition.after.clear()
            event_data = EventData(
                self,
                initial_transition.event,
                transition=initial_transition,
            )
            self._activate(event_data)

    def _get_protected_attrs(self):
        return (
            {
                "_abstract",
                "model",
                "state_field",
                "start_value",
                "initial_state",
                "final_states",
                "states",
                "_events",
                "states_map",
                "send",
            }
            | {s.id for s in self.states}
            | set(self._events.keys())
        )

    def _visit_states_and_transitions(self, visitor):
        for state in self.states:
            visitor(state)
            for transition in state.transitions:
                visitor(transition)

    def _setup(self, initial_transition):
        machine = ObjectConfig(self, skip_attrs=self._get_protected_attrs())
        model = ObjectConfig(self.model, skip_attrs={self.state_field})
        default_resolver = resolver_factory(machine, model)

        # clone states and transitions to avoid sharing callbacks references between instances
        states = []
        self.states_map = OrderedDict()
        for state in self.states:
            new_state = state.clone()
            new_state._setup(self, default_resolver)
            states.append(new_state)
            self.states_map[new_state.value] = new_state

        self.states = states

        for state in self.states:
            for transition in state.transitions:
                transition._setup(self, default_resolver)

        initial_transition._setup(self, default_resolver)
        self.add_observer(machine, model)

    def add_observer(self, *observers):
        resolvers = [resolver_factory(ObjectConfig.from_obj(o)) for o in observers]
        self._visit_states_and_transitions(lambda x: x._add_observer(*resolvers))
        return self

    def _repr_html_(self):
        return f'<div class="statemachine">{self._repr_svg_()}</div>'

    def _repr_svg_(self):
        return self._graph().create_svg().decode()

    def _graph(self):
        from .contrib.diagram import DotGraphMachine

        return DotGraphMachine(self).get_graph()

    @property
    def current_state_value(self):
        value = getattr(self.model, self.state_field, None)
        return value

    @current_state_value.setter
    def current_state_value(self, value):
        if value not in self.states_map:
            raise InvalidStateValue(value)
        setattr(self.model, self.state_field, value)

    @property
    def current_state(self):
        # type: () -> Optional[State]
        return self.states_map.get(self.current_state_value, None)

    @current_state.setter
    def current_state(self, value):
        self.current_state_value = value.value

    @property
    def events(self):
        return self.__class__.events

    @property
    def allowed_events(self):
        "get the callable proxy of the current allowed events"
        return [
            getattr(self, event)
            for event in self.current_state.transitions.unique_events
        ]

    def _process(self, trigger):
        """This method will also handle execution queue"""
        return trigger()

    def _activate(self, event_data: EventData):
        transition = event_data.transition
        assert transition is not None
        source = event_data.state
        target = transition.target

        result = transition.before.call(*event_data.args, **event_data.extended_kwargs)
        if source is not None and not transition.internal:
            source.exit.call(*event_data.args, **event_data.extended_kwargs)

        result += transition.on.call(*event_data.args, **event_data.extended_kwargs)

        self.current_state = target
        event_data.state = target

        if not transition.internal:
            target.enter.call(*event_data.args, **event_data.extended_kwargs)
        transition.after.call(*event_data.args, **event_data.extended_kwargs)

        if len(result) == 0:
            result = None
        elif len(result) == 1:
            result = result[0]

        return result

    def send(self, event, *args, **kwargs):
        event = Event(event)
        return event(self, *args, **kwargs)<|MERGE_RESOLUTION|>--- conflicted
+++ resolved
@@ -1,15 +1,4 @@
-<<<<<<< HEAD
 from typing import Any, Dict, List, Optional, TYPE_CHECKING  # noqa: F401, I001
-=======
-# coding: utf-8
-import sys
-import warnings
-from collections import OrderedDict
-from typing import Any
-from typing import Dict
-from typing import List
-from typing import Optional
->>>>>>> 43c711dc
 
 from .dispatcher import ObjectConfig
 from .dispatcher import resolver_factory
@@ -56,19 +45,10 @@
         current_state_value = (
             self.start_value if self.start_value else self.initial_state.value
         )
-<<<<<<< HEAD
-        if self.current_state_value is None:
-
-            try:
-                initial_state = self.states_map[current_state_value]
-            except KeyError as err:
-                raise InvalidStateValue(current_state_value) from err
-=======
         try:
             return self.states_map[current_state_value]
-        except KeyError:
-            raise InvalidStateValue(current_state_value)
->>>>>>> 43c711dc
+        except KeyError as err:
+            raise InvalidStateValue(current_state_value) from err
 
     def _activate_initial_state(self, initial_transition):
         if self.current_state_value is None:
@@ -114,15 +94,11 @@
         default_resolver = resolver_factory(machine, model)
 
         # clone states and transitions to avoid sharing callbacks references between instances
-        states = []
-        self.states_map = OrderedDict()
-        for state in self.states:
-            new_state = state.clone()
-            new_state._setup(self, default_resolver)
-            states.append(new_state)
-            self.states_map[new_state.value] = new_state
-
-        self.states = states
+        self.states_map = {
+            state.value: state.clone()._setup(self, default_resolver)
+            for state in self.states
+        }
+        self.states = list(self.states_map.values())
 
         for state in self.states:
             for transition in state.transitions:
