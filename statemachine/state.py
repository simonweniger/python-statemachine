--- conflicted
+++ resolved
@@ -112,16 +112,10 @@
         self._final = final
         self._id: str = ""
         self.transitions = TransitionList()
-<<<<<<< HEAD
-        self.enter = CallbackMetaList().add(enter)
-        self.exit = CallbackMetaList().add(exit)
+        self.enter = CallbackMetaList().add(enter, priority=CallbackPriority.INLINE)
+        self.exit = CallbackMetaList().add(exit, priority=CallbackPriority.INLINE)
         self.prompt = prompt
         self.next_states = next_states if next_states is not None else []
-
-=======
-        self.enter = CallbackMetaList().add(enter, priority=CallbackPriority.INLINE)
-        self.exit = CallbackMetaList().add(exit, priority=CallbackPriority.INLINE)
->>>>>>> d195b4a5
 
     def __eq__(self, other):
         return isinstance(other, State) and self.name == other.name and self.id == other.id
